--- conflicted
+++ resolved
@@ -261,7 +261,8 @@
     return result
 
 def volatility(
-    close: Series, tf: str = "years", returns: bool = False, log: bool = False
+    close: Series, tf: str = "years", returns: bool = False,
+    log: bool = False, **kwargs: DictLike
 ) -> IntFloat:
     """Volatility of a series. Default: 'years'
 
@@ -288,18 +289,8 @@
     else:
         returns = close
 
-<<<<<<< HEAD
-    returns = log_geometric_mean(returns).std()
-    # factor = returns.shape[0] / total_time(returns, tf)
-    # if kwargs.pop("nearest_day", False) and tf.lower() == "years":
-    # factor = int(factor + 1)
-    # return np.sqrt(factor) * returns.std()
-    return returns
-=======
-    # returns = log_geometric_mean(returns).std()
     factor = returns.shape[0] / total_time(returns, tf)
     if kwargs.pop("nearest_day", False) and tf.lower() == "years":
         factor = int(factor + 1)
-    return npSqrt(factor) * returns.std()
-    #return returns
->>>>>>> 6b8738a6
+
+    return sqrt(factor) * returns.std()
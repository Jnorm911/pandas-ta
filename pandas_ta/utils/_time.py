# -*- coding: utf-8 -*-
from datetime import datetime
from time import localtime, perf_counter

from pandas import DataFrame, date_range, Series, Timestamp

from pandas_ta import EXCHANGE_TZ


<<<<<<< HEAD

def df_dates(df: DataFrame, dates: (str, list) = None) -> DataFrame:
    """Yields the DataFrame with the given dates"""
    if dates is None: return None
    if not isinstance(dates, list):
        dates = [dates]
    return df[df.index.isin(dates)]


def df_month_to_date(df: DataFrame) -> DataFrame:
    """Yields the Month-to-Date (MTD) DataFrame"""
    return df[df.index >= Timestamp.now().strftime("%Y-%m-01")]


def df_quarter_to_date(df: DataFrame) -> DataFrame:
    """Yields the Quarter-to-Date (QTD) DataFrame"""
    now = Timestamp.now()
    for m in [1, 4, 7, 10]:
        if now.month <= m:
            return df[df.index >= datetime(now.year, m, 1).strftime("%Y-%m-01")]
    return df[df.index >= now.strftime("%Y-%m-01")]


def df_year_to_date(df: DataFrame) -> DataFrame:
    """Yields the Year-to-Date (YTD) DataFrame"""
    return df[df.index >= Timestamp.now().strftime("%Y-01-01")]


=======
>>>>>>> 99973f36
def final_time(stime):
    """Human readable elapsed time. Calculates the final time elasped since
    stime and returns a string with microseconds and seconds."""
    time_diff = perf_counter() - stime
    return f"{time_diff * 1000:2.4f} ms ({time_diff:2.4f} s)"


<<<<<<< HEAD
def get_time(exchange: str = "NYSE", full:bool = True, to_string:bool = False) -> (None, str):
    """Returns Current Time, Day of the Year and Percentage, and the current
    time of the selected Exchange."""
    tz = EXCHANGE_TZ["NYSE"] # Default is NYSE (Eastern Time Zone)
=======
def get_time(exchange: str = "NYSE", to_string: bool = False) -> (None, str):
    tz = EXCHANGE_TZ["NYSE"]  # Default is NYSE (Eastern Time Zone)
>>>>>>> 99973f36
    if isinstance(exchange, str):
        exchange = exchange.upper()
        tz = EXCHANGE_TZ[exchange]

<<<<<<< HEAD
    today = Timestamp.utcnow()
    date = f"{today.day_name()} {today.month_name()} {today.day}, {today.year}"
    
    _today = today.timetuple()
    exchange_time = f"{(_today.tm_hour + tz) % 24}:{_today.tm_min:02d}:{_today.tm_sec:02d}"

    if full:
        lt = localtime()
        local_ = f"Local: {lt.tm_hour}:{lt.tm_min:02d}:{lt.tm_sec:02d}"
        doy = f"Day {today.dayofyear}/365 ({100 * round(today.dayofyear/365, 2)}%)"
        exchange_ = f"{exchange}: {exchange_time}"

        s = f"{date}, {exchange_}, {local_}, {doy}"
    else:
        s = f"{exchange}: {exchange_time}"

    return s if to_string else print(s)


def total_time(series: Series, tf: str = "years") -> float:
    """Calculates the total time of a Series. Options: 'months', 'weeks',
    'days', 'hours', 'minutes' and 'seconds'. Default: 'years'.
    Useful for annualization."""
    time_diff = series.index[-1] - series.index[0]
    TimeFrame = {
        "years": time_diff.days / 365.25,
        "months": time_diff.days / 30.417,
        "weeks": time_diff.days / 7,
        "days": time_diff.days,
        "hours": time_diff.days * 24,
        "minutes": time_diff.total_seconds() / 60,
        "seconds": time_diff.total_seconds()
    }

    if isinstance(tf, str) and tf in TimeFrame.keys():
        return TimeFrame[tf]
    return TimeFrame["years"]

# Aliases
mtd_df = df_month_to_date
qtd_df = df_quarter_to_date
ytd_df = df_year_to_date
=======
    day_of_year = datetime.utcnow().timetuple().tm_yday
    today = datetime.utcnow()
    s = f"Today: {today}, "
    s += f"Day {day_of_year}/365 ({100 * round(day_of_year/365, 2)}%), "
    s += f"{exchange} Time: {(today.timetuple().tm_hour + tz) % 12}:{today.timetuple().tm_min}:{today.timetuple().tm_sec}"
    return s if to_string else print(s)
>>>>>>> 99973f36
<|MERGE_RESOLUTION|>--- conflicted
+++ resolved
@@ -7,7 +7,6 @@
 from pandas_ta import EXCHANGE_TZ
 
 
-<<<<<<< HEAD
 
 def df_dates(df: DataFrame, dates: (str, list) = None) -> DataFrame:
     """Yields the DataFrame with the given dates"""
@@ -36,8 +35,6 @@
     return df[df.index >= Timestamp.now().strftime("%Y-01-01")]
 
 
-=======
->>>>>>> 99973f36
 def final_time(stime):
     """Human readable elapsed time. Calculates the final time elasped since
     stime and returns a string with microseconds and seconds."""
@@ -45,21 +42,16 @@
     return f"{time_diff * 1000:2.4f} ms ({time_diff:2.4f} s)"
 
 
-<<<<<<< HEAD
 def get_time(exchange: str = "NYSE", full:bool = True, to_string:bool = False) -> (None, str):
     """Returns Current Time, Day of the Year and Percentage, and the current
     time of the selected Exchange."""
     tz = EXCHANGE_TZ["NYSE"] # Default is NYSE (Eastern Time Zone)
-=======
-def get_time(exchange: str = "NYSE", to_string: bool = False) -> (None, str):
-    tz = EXCHANGE_TZ["NYSE"]  # Default is NYSE (Eastern Time Zone)
->>>>>>> 99973f36
     if isinstance(exchange, str):
         exchange = exchange.upper()
         tz = EXCHANGE_TZ[exchange]
 
-<<<<<<< HEAD
-    today = Timestamp.utcnow()
+    # today = Timestamp.utcnow()
+    today = Timestamp.now()
     date = f"{today.day_name()} {today.month_name()} {today.day}, {today.year}"
     
     _today = today.timetuple()
@@ -67,7 +59,7 @@
 
     if full:
         lt = localtime()
-        local_ = f"Local: {lt.tm_hour}:{lt.tm_min:02d}:{lt.tm_sec:02d}"
+        local_ = f"Local: {lt.tm_hour}:{lt.tm_min:02d}:{lt.tm_sec:02d} {lt.tm_zone}"
         doy = f"Day {today.dayofyear}/365 ({100 * round(today.dayofyear/365, 2)}%)"
         exchange_ = f"{exchange}: {exchange_time}"
 
@@ -100,12 +92,4 @@
 # Aliases
 mtd_df = df_month_to_date
 qtd_df = df_quarter_to_date
-ytd_df = df_year_to_date
-=======
-    day_of_year = datetime.utcnow().timetuple().tm_yday
-    today = datetime.utcnow()
-    s = f"Today: {today}, "
-    s += f"Day {day_of_year}/365 ({100 * round(day_of_year/365, 2)}%), "
-    s += f"{exchange} Time: {(today.timetuple().tm_hour + tz) % 12}:{today.timetuple().tm_min}:{today.timetuple().tm_sec}"
-    return s if to_string else print(s)
->>>>>>> 99973f36
+ytd_df = df_year_to_date
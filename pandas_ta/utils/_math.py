--- conflicted
+++ resolved
@@ -156,12 +156,8 @@
 
 # TESTING
 
-<<<<<<< HEAD
-def df_error_analysis(dfA:DataFrame, dfB:DataFrame, **kwargs) -> DataFrame:
-=======
 
 def df_error_analysis(dfA: DataFrame, dfB: DataFrame, **kwargs) -> DataFrame:
->>>>>>> 99973f36
     """DataFrame Correlation Analysis helper"""
     corr_method = kwargs.pop("corr_method", "pearson")
 
@@ -182,13 +178,7 @@
 
 
 # PRIVATE
-
-<<<<<<< HEAD
-def _linear_regression_np(x:Series, y:Series) -> dict:
-=======
-
 def _linear_regression_np(x: Series, y: Series) -> dict:
->>>>>>> 99973f36
     """Simple Linear Regression in Numpy for two 1d arrays for environments
     without the sklearn package."""
     m = x.size
@@ -203,30 +193,17 @@
     a = y.mean() - b * x.mean()
     line = a + b * x
 
-<<<<<<< HEAD
     _np_err = seterr()
     seterr(divide="ignore", invalid="ignore")
     result = {
         "a": a, "b": b, "r": r,
-=======
-    # seterr(divide="ignore", invalid="ignore")
-    return {
-        "a": a,
-        "b": b,
-        "r": r,
->>>>>>> 99973f36
         "t": r / npSqrt((1 - r * r) / (m - 2)),
         "line": line,
     }
     seterr(divide=_np_err["divide"], invalid=_np_err["invalid"])
     return result
 
-<<<<<<< HEAD
-def _linear_regression_sklearn(x:Series, y:Series):
-=======
-
-def _linear_regression_sklearn(x, y):
->>>>>>> 99973f36
+def _linear_regression_sklearn(x: Series, y: Series):
     """Simple Linear Regression in Scikit Learn for two 1d arrays for
     environments with the sklearn package."""
     from sklearn.linear_model import LinearRegression
@@ -236,21 +213,9 @@
     r = lr.score(X, y=y)
     a, b = lr.intercept_, lr.coef_[0]
 
-<<<<<<< HEAD
     result = {
         "a": a, "b": b, "r": r,
         "t": r / npSqrt((1 - r * r) / (x.size - 2)),
         "line": a + b * x
     }
-    return result
-=======
-    a, b = regression.intercept_, regression.coef_[0]
-
-    return {
-        "a": a,
-        "b": b,
-        "r": r,
-        "t": r / npSqrt((1 - r * r) / (x.size - 2)),
-        "line": a + b * x,
-    }
->>>>>>> 99973f36
+    return result
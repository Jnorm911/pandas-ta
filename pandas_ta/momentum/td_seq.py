# -*- coding: utf-8 -*-
from numpy import where
from pandas import DataFrame, Series
from pandas_ta.utils import get_offset, verify_series


def td_seq(
<<<<<<< HEAD
        close: Series, asint: bool = None, show_all: bool = None,
        offset: int = None, **kwargs
    ) -> DataFrame:
=======
    close: Series, asint: bool = None,
    offset: int = None, **kwargs
) -> DataFrame:
>>>>>>> 140ad834
    """TD Sequential (TD_SEQ)

    Tom DeMark's Sequential indicator attempts to identify a price point
    where an uptrend or a downtrend exhausts itself and reverses.

    Sources:
        https://tradetrekker.wordpress.com/tdsequential/

    Args:
        close (pd.Series): Series of 'close's
        asint (bool): If True, fillnas with 0 and change type to int.
            Default: False
        show_all (bool): Show 1 - 13. If set to False, show 6 - 9. Default: True
        offset (int): How many periods to offset the result. Default: 0

    Kwargs:
        fillna (value, optional): pd.DataFrame.fillna(value)

    Returns:
        pd.DataFrame: New feature generated.
    """
    # Validate
    close = verify_series(close)
    offset = get_offset(offset)
    asint = asint if isinstance(asint, bool) else False
    show_all = show_all if isinstance(show_all, bool) else True

    if close is None:
        return

    # Calculate
    up_seq = calc_td(close, "up", show_all)
    down_seq = calc_td(close, "down", show_all)

    if asint:
        if up_seq.hasnans and down_seq.hasnans:
            up_seq.fillna(0, inplace=True)
            down_seq.fillna(0, inplace=True)
        up_seq = up_seq.astype(int)
        down_seq = down_seq.astype(int)

     # Offset
    if offset != 0:
        up_seq = up_seq.shift(offset)
        down_seq = down_seq.shift(offset)

    # Fill
    if "fillna" in kwargs:
        up_seq.fillna(kwargs["fillna"], inplace=True)
        down_seq.fillna(kwargs["fillna"], inplace=True)

    if "fill_method" in kwargs:
        up_seq.fillna(method=kwargs["fill_method"], inplace=True)
        down_seq.fillna(method=kwargs["fill_method"], inplace=True)

    # Name and Category
    up_seq.name = f"TD_SEQ_UPa" if show_all else f"TD_SEQ_UP"
    down_seq.name = f"TD_SEQ_DNa" if show_all else f"TD_SEQ_DN"
    up_seq.category = down_seq.category = "momentum"

    data = {up_seq.name: up_seq, down_seq.name: down_seq}
    df = DataFrame(data)
    df.index = close.index  # Only works here for some reason?
    df.name = "TD_SEQ"
    df.category = up_seq.category

    return df


def sequence_count(series: Series):
    index = series.where(series == False).last_valid_index()

    if index is None:
        return series.count()
    else:
        s = series[series.index > index]
        return s.count()


def calc_td(series: Series, direction: str, show_all: bool):
    td_bool = series.diff(4) > 0 if direction == "up" else series.diff(4) < 0
    td_num = where(
        td_bool, td_bool.rolling(13, min_periods=0).apply(sequence_count), 0
    )
    td_num = Series(td_num)

    if show_all:
        td_num = td_num.mask(td_num == 0)
    else:
        td_num = td_num.mask(~td_num.between(6, 9))

    return td_num<|MERGE_RESOLUTION|>--- conflicted
+++ resolved
@@ -5,15 +5,9 @@
 
 
 def td_seq(
-<<<<<<< HEAD
-        close: Series, asint: bool = None, show_all: bool = None,
-        offset: int = None, **kwargs
-    ) -> DataFrame:
-=======
-    close: Series, asint: bool = None,
+    close: Series, asint: bool = None, show_all: bool = None,
     offset: int = None, **kwargs
 ) -> DataFrame:
->>>>>>> 140ad834
     """TD Sequential (TD_SEQ)
 
     Tom DeMark's Sequential indicator attempts to identify a price point
@@ -26,7 +20,8 @@
         close (pd.Series): Series of 'close's
         asint (bool): If True, fillnas with 0 and change type to int.
             Default: False
-        show_all (bool): Show 1 - 13. If set to False, show 6 - 9. Default: True
+        show_all (bool): Show 1 - 13. If set to False, show 6 - 9.
+            Default: True
         offset (int): How many periods to offset the result. Default: 0
 
     Kwargs:
@@ -95,9 +90,8 @@
 
 def calc_td(series: Series, direction: str, show_all: bool):
     td_bool = series.diff(4) > 0 if direction == "up" else series.diff(4) < 0
-    td_num = where(
-        td_bool, td_bool.rolling(13, min_periods=0).apply(sequence_count), 0
-    )
+    td_num = where(td_bool, td_bool.rolling(13, min_periods=0) \
+        .apply(sequence_count), 0)
     td_num = Series(td_num)
 
     if show_all:

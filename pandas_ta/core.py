# -*- coding: utf-8 -*-
import time
import pandas as pd
from pandas.core.base import PandasObject 
from .utils import *

class BasePandasObject(PandasObject):
    """Simple PandasObject Extension

    Ensures the DataFrame is not empty and has columns.

    Args:
        df (pd.DataFrame): Extends Pandas DataFrame
    """
    def __init__(self, df, **kwargs):
        if df.empty: return

        if len(df.columns) > 0:
            self._df = df
        else:
            raise AttributeError(f" [X] No columns!")

    def __call__(self, kind, *args, **kwargs):
        raise NotImplementedError()


@pd.api.extensions.register_dataframe_accessor('ta')
class AnalysisIndicators(BasePandasObject):
    """AnalysisIndicators is class that extends the Pandas DataFrame via
    Pandas @pd.api.extensions.register_dataframe_accessor('name') decorator.

    This Pandas Extension is named 'ta' for Technical Analysis that allows us
    to apply technical indicators with an one extension.  Even though 'ta' is
    now a Pandas DataFrame Extension, you can still call the Indicators
    individually. However many of the Indicators have been updated and new ones
    added, so make sure to check help.
    
    By default the 'ta' extensions uses lower case column names: open, high,
    low, close, and volume.  You can override the defaults but providing the
    it's replacement name when calling the indicator.  For example, to call the
    indicator hl2().  

    With 'default' columns: open, high, low, close, and volume.
    >>> df.ta.hl2()
    >>> df.ta(kind='hl2')

    With DataFrame columns: Open, High, Low, Close, and Volume.
    >>> df.ta.hl2(high='High', low='Low')
    >>> df.ta(kind='hl2', high='High', low='Low')

    Args:
        kind (str, optional): Default: None.  Name of the indicator.  Converts
            kind to lowercase before calling.
        timed (bool, optional): Default: False.  Curious about the execution
            speed?  Well it's not ground breaking, but you can enable with True.
        kwargs: Extension specific modifiers.
            append (bool, optional):  Default: False.  When True, it appends to
            result column(s) of the indicator onto the DataFrame.

    Returns:
        Most Indicators will return a Pandas Series.  Others like MACD, BBANDS,
        KC, et al will return a Pandas DataFrame.  Ichimoku on the other hand
        will return two DataFrames, the Ichimoku DataFrame for the known period
        and a Span DataFrame for the future of the Span values.

    Let's get started!

    1. Loading the 'ta' module:
    >>> import pandas as pd
    >>> import ta as ta

    2. Load some data:
    >>> df = pd.read_csv('AAPL.csv', index_col='date', parse_dates=True)
    
    3. Help!
    3a. General Help:
    >>> help(df.ta)
    >>> df.ta()
    3a. Indicator Help:
    >>> help(ta.apo)
    3b. Indicator Extension Help:
    >>> help(df.ta.apo)

    4. Ways of calling an indicator.
    4a. Calling just the MACD indicator without 'ta' DataFrame extension.
    >>> ta.apo(df['close'])
    4b. Calling just the MACD indicator with 'ta' DataFrame extension.
    >>> df.ta.apo()
    4c. Calling using kind.
    >>> df.ta(kind='apo')

    5. Working with kwargs
    5a. Append the result to the working df.
    >>> df.ta.apo(append=True)
    5b. Timing an indicator.
    >>> apo = df.ta(kind='apo', timed=True)
    >>> print(apo.timed)
    """
    _adjusted = None

    def __call__(self, kind=None, alias=None, timed=False, **kwargs):
        try:
            if isinstance(kind, str):
                kind = kind.lower() 
                fn = getattr(self, kind)

                if timed:
                    stime = time.time()

                # Run the indicator
                indicator = fn(**kwargs)

                if timed:
                    time_diff = time.time() - stime
                    ms = time_diff * 1000
                    indicator.timed = f"{ms:2.3f} ms ({time_diff:2.3f} s)"
                    # print(f"execution time: {indicator.timed}")

                # Add an alias if passed
                if alias:
                    indicator.alias = f"{alias}"
                
                return indicator
            else:
                self.help()

        except:
            self.help()


    @property
    def adjusted(self) -> str:
        """property: df.ta.adjusted"""
        return self._adjusted

    @adjusted.setter
    def adjusted(self, value:str) -> None:
        if value is not None and isinstance(value, str):
            self._adjusted = value
        else:
            self._adjusted = None

    @property
    def datetime_ordered(self) -> bool:
        """Returns true if the index is a datetime and ordered else False."""
        index_is_datetime = pd.api.types.is_datetime64_any_dtype(self._df.index)
        ordered = self._df.index[0] < self._df.index[-1]
        return True if index_is_datetime and ordered else False

    @property
    def reverse(self) -> pd.DataFrame:
        """Reverses the DataFrame"""
        return self._df.iloc[::-1]

    def _append(self, result=None, **kwargs):
        """Appends a Pandas Series or DataFrame columns to self._df."""
        if 'append' in kwargs and kwargs['append']:
            df = self._df
            if df is None or result is None: return
            else:
                if isinstance(result, pd.DataFrame):
                    for i, column in enumerate(result.columns):
                        df[column] = result.iloc[:,i]
                else:
                    df[result.name] = result


    def _add_prefix_suffix(self, result=None, **kwargs):
        """Add prefix and/or suffix to the result columns"""
        if result is None: return
        else:
            prefix = suffix = ''

            if 'prefix' in kwargs:
                prefix = f"{kwargs['prefix']}_"
            if 'suffix' in kwargs:
                suffix = f"_{kwargs['suffix']}"

            if isinstance(result, pd.Series):
                result.name = prefix + result.name + suffix
            else:
                result.columns = [prefix + column + suffix for column in result.columns]


    def _get_column(self, series, default):
        """Attempts to get the correct series or 'column' and return it."""
        df = self._df
        if df is None: return

        # Explicit passing a pd.Series to override default.
        if isinstance(series, pd.Series):
            return series
        # Apply default if no series nor a default.
        elif series is None or default is None:
            return df[self.adjusted] if self.adjusted is not None else df[default]
        # Ok.  So it's a str.
        elif isinstance(series, str):
            # Return the df column since it's in there.
            if series in df.columns:
                return df[series]
            else:
                # Attempt to match the 'series' because it was likely misspelled.
                matches = df.columns.str.match(series, case=False)
                match = [i for i, x in enumerate(matches) if x]
                # If found, awesome.  Return it or return the 'series'.
                cols = ', '.join(list(df.columns))
                NOT_FOUND = f" [X] Ooops!!!: It's {series not in df.columns}, the series '{series}' not in {cols}"
                return df.iloc[:,match[0]] if len(match) else print(NOT_FOUND)


    def constants(self, apply, lower_bound=-100, upper_bound=100, every=1):
        """Constants

        Useful for indicator levels or if you need some constant value.

        Add constant '1' to the DataFrame
        >>> df.ta.constants(True, 1, 1, 1)
        Remove constant '1' to the DataFrame
        >>> df.ta.constants(False, 1, 1, 1)

        Adding constants that range of constants from -4 to 4 inclusive
        >>> df.ta.constants(True, -4, 4, 1)
        Removing constants that range of constants from -4 to 4 inclusive
        >>> df.ta.constants(False, -4, 4, 1)

        Args:
            apply (bool): Default: None.  If True, appends the range of constants to the
                working DataFrame.  If False, it removes the constant range from the working
                DataFrame.
            lower_bound (int): Default: -100.  Lowest integer for the constant range.
            upper_bound (int): Default: 100.  Largest integer for the constant range.
            every (int): Default: 10.  How often to include a new constant.
        
        Returns:
            Returns nothing to the user.  Either adds or removes constant ranges from the
            working DataFrame.
        """
        levels = [x for x in range(lower_bound, upper_bound + 1) if x % every == 0]
        if apply:
            for x in levels:
                self._df[f'{x}'] = x
        else:
            for x in levels:
                del self._df[f'{x}']


    def indicators(self, **kwargs):
        """Indicator list"""
        header = f"pandas.ta - Technical Analysis Indicators"
        helper_methods = ['indicators', 'constants']  # Public non-indicator methods
        ta_properties = ['adjusted', 'datetime_ordered', 'reverse']
        exclude_methods = kwargs.pop('exclude', None)
        as_list = kwargs.pop('as_list', False)
        ta_indicators = list((x for x in dir(pd.DataFrame().ta) if not x.startswith('_') and not x.endswith('_')))

        for x in helper_methods:
            ta_indicators.remove(x)

        for x in ta_properties:
            ta_indicators.remove(x)

        if isinstance(exclude_methods, list) and exclude_methods in ta_indicators and len(exclude_methods) > 0:
            for x in exclude_methods:
                ta_indicators.remove(x)

        if as_list:
            return ta_indicators

        total_indicators = len(ta_indicators)
        s = f"{header}\nTotal Indicators: {total_indicators}\n"
        if total_indicators > 0:            
            abbr_list = ', '.join(ta_indicators)
            print(f"{s}Abbreviations:\n    {abbr_list}")
        else:
            print(s)



    # Momentum Indicators
    def ao(self, high=None, low=None, fast=None, slow=None, offset=None, **kwargs):
        high = self._get_column(high, 'high')
        low = self._get_column(low, 'low')
        from pandas_ta.momentum.ao import ao
        result = ao(high=high, low=low, fast=fast, slow=slow, offset=offset, **kwargs)
        self._add_prefix_suffix(result, **kwargs)
        self._append(result, **kwargs)
        return result

    def apo(self, close=None, fast=None, slow=None, offset=None, **kwargs):
        close = self._get_column(close, 'close')
        from pandas_ta.momentum.apo import apo
        result = apo(close=close, fast=fast, slow=slow, offset=offset, **kwargs)
        self._add_prefix_suffix(result, **kwargs)
        self._append(result, **kwargs)
        return result

    def bias(self, close=None, length=None, mamode=None, offset=None, **kwargs):
        close = self._get_column(close, 'close')
        from pandas_ta.momentum.bias import bias
        result = bias(close=close, length=length, mamode=mamode, offset=offset, **kwargs)
        self._add_prefix_suffix(result, **kwargs)
        self._append(result, **kwargs)
        return result

    def bop(self, open_=None, high=None, low=None, close=None, percentage=False, offset=None, **kwargs):
        open_ = self._get_column(open_, 'open')
        high = self._get_column(high, 'high')
        low = self._get_column(low, 'low')
        close = self._get_column(close, 'close')
        from pandas_ta.momentum.bop import bop
        result = bop(open_=open_, high=high, low=low, close=close, percentage=percentage, offset=offset, **kwargs)
        self._add_prefix_suffix(result, **kwargs)
        self._append(result, **kwargs)
        return result

    def brar(self, open_=None, high=None, low=None, close=None, length=None, scalar=None, drift=None, offset=None, **kwargs):
        open_ = self._get_column(open_, 'open')
        high = self._get_column(high, 'high')
        low = self._get_column(low, 'low')
        close = self._get_column(close, 'close')
        from pandas_ta.momentum.brar import brar
        result = brar(open_=open_, high=high, low=low, close=close, length=length, scalar=scalar, drift=drift, offset=offset, **kwargs)
        self._add_prefix_suffix(result, **kwargs)
        self._append(result, **kwargs)
        return result

    def cci(self, high=None, low=None, close=None, length=None, c=None, offset=None, **kwargs):
        high = self._get_column(high, 'high')
        low = self._get_column(low, 'low')
        close = self._get_column(close, 'close')
        from pandas_ta.momentum.cci import cci
        result = cci(high=high, low=low, close=close, length=length, c=c, offset=offset, **kwargs)
        self._add_prefix_suffix(result, **kwargs)
        self._append(result, **kwargs)
        return result

    def cg(self, close=None, length=None, offset=None, **kwargs):
        close = self._get_column(close, 'close')
        from pandas_ta.momentum.cg import cg
        result = cg(close=close, length=length, offset=offset, **kwargs)
        self._add_prefix_suffix(result, **kwargs)
        self._append(result, **kwargs)
        return result

    def cmo(self, close=None, length=None, scalar=None, drift=None, offset=None, **kwargs):
        close = self._get_column(close, 'close')
        from pandas_ta.momentum.cmo import cmo
        result = cmo(close=close, length=length, scalar=scalar, drift=drift, offset=offset, **kwargs)
        self._add_prefix_suffix(result, **kwargs)
        self._append(result, **kwargs)
        return result

    def coppock(self, close=None, length=None, fast=None, slow=None, offset=None, **kwargs):
        close = self._get_column(close, 'close')
        from pandas_ta.momentum.coppock import coppock
        result = coppock(close=close, length=length, fast=fast, slow=slow, offset=offset, **kwargs)
        self._add_prefix_suffix(result, **kwargs)
        self._append(result, **kwargs)
        return result

    def fisher(self, high=None, low=None, length=None, offset=None, **kwargs):
        high = self._get_column(high, 'high')
        low = self._get_column(low, 'low')
        from pandas_ta.momentum.fisher import fisher
        result = fisher(high=high, low=low, length=length, offset=offset, **kwargs)
        self._add_prefix_suffix(result, **kwargs)
        self._append(result, **kwargs)
        return result

    def kdj(self, high=None, low=None, close=None, length=None, signal=None, offset=None, **kwargs):
        high = self._get_column(high, 'high')
        low = self._get_column(low, 'low')
        close = self._get_column(close, 'close')
        from pandas_ta.momentum.kdj import kdj
        result = kdj(high=high, low=low, close=close, length=length, signal=signal, offset=offset, **kwargs)
        self._add_prefix_suffix(result, **kwargs)
        self._append(result, **kwargs)
        return result

    def kst(self, close=None, roc1=None, roc2=None, roc3=None, roc4=None, sma1=None, sma2=None, sma3=None, sma4=None, signal=None, offset=None, **kwargs):
        close = self._get_column(close, 'close')
        from pandas_ta.momentum.kst import kst
        result = kst(close=close, roc1=roc1, roc2=roc2, roc3=roc3, roc4=roc4, sma1=sma1, sma2=sma2, sma3=sma3, sma4=sma4, signal=signal, offset=offset, **kwargs)
        self._add_prefix_suffix(result, **kwargs)
        self._append(result, **kwargs)
        return result

    def macd(self, close=None, fast=None, slow=None, signal=None, offset=None, **kwargs):
        close = self._get_column(close, 'close')
        from pandas_ta.momentum.macd import macd
        result = macd(close=close, fast=fast, slow=slow, signal=signal, offset=offset, **kwargs)
        self._add_prefix_suffix(result, **kwargs)
        self._append(result, **kwargs)
        return result

    def mom(self, close=None, length=None, offset=None, **kwargs):
        close = self._get_column(close, 'close')
        from pandas_ta.momentum.mom import mom
        result = mom(close=close, length=length, offset=offset, **kwargs)
        self._add_prefix_suffix(result, **kwargs)
        self._append(result, **kwargs)
        return result

    def ppo(self, close=None, fast=None, slow=None, percentage=True, offset=None, **kwargs):
        close = self._get_column(close, 'close')
        from pandas_ta.momentum.ppo import ppo
        result = ppo(close=close, fast=fast, slow=slow, percentage=percentage, offset=offset, **kwargs)
        self._add_prefix_suffix(result, **kwargs)
        self._append(result, **kwargs)
        return result

    def psl(self, close=None, open_=None, length=None, scalar=None, drift=None, offset=None, **kwargs):
        if open_ is not None:
            open_ = self._get_column(open_, 'open')
        close = self._get_column(close, 'close')
        from pandas_ta.momentum.psl import psl
        result = psl(close=close, open_=open_, length=length, scalar=scalar, drift=drift, offset=offset, **kwargs)
        self._add_prefix_suffix(result, **kwargs)
        self._append(result, **kwargs)
        return result

    def roc(self, close=None, length=None, offset=None, **kwargs):
        close = self._get_column(close, 'close')
        from pandas_ta.momentum.roc import roc
        result = roc(close=close, length=length, offset=offset, **kwargs)
        self._add_prefix_suffix(result, **kwargs)
        self._append(result, **kwargs)
        return result

    def rsi(self, close=None, length=None, scalar=None, drift=None, offset=None, **kwargs):
        close = self._get_column(close, 'close')
        from pandas_ta.momentum.rsi import rsi
        result = rsi(close=close, length=length, scalar=scalar, drift=drift, offset=offset, **kwargs)
        self._add_prefix_suffix(result, **kwargs)
        self._append(result, **kwargs)
        return result

    def rvi(self, open_=None, high=None, low=None, close=None, length=None, swma_length=None, offset=None, **kwargs):
        open_ = self._get_column(open_, 'open')
        high = self._get_column(high, 'high')
        low = self._get_column(low, 'low')
        close = self._get_column(close, 'close')
        from pandas_ta.momentum.rvi import rvi
        result = rvi(open_=open_, high=high, low=low, close=close, length=length, swma_length=swma_length, offset=offset, **kwargs)
        self._add_prefix_suffix(result, **kwargs)
        self._append(result, **kwargs)
        return result

    def slope(self, close=None, length=None, offset=None, **kwargs):
        close = self._get_column(close, 'close')
        from pandas_ta.momentum.slope import slope
        result = slope(close=close, length=length, offset=offset, **kwargs)
        self._add_prefix_suffix(result, **kwargs)
        self._append(result, **kwargs)
        return result

    def stoch(self, high=None, low=None, close=None, fast_k=None, slow_k=None, slow_d=None, offset=None, **kwargs):
        high = self._get_column(high, 'high')
        low = self._get_column(low, 'low')
        close = self._get_column(close, 'close')
        from pandas_ta.momentum.stoch import stoch
        result = stoch(high=high, low=low, close=close, fast_k=fast_k, slow_k=slow_k, slow_d=slow_d, offset=offset, **kwargs)
        self._add_prefix_suffix(result, **kwargs)
        self._append(result, **kwargs)
        return result

    def trix(self, close=None, length=None, drift=None, offset=None, **kwargs):
        close = self._get_column(close, 'close')
        from pandas_ta.momentum.trix import trix
        result = trix(close=close, length=length, drift=drift, offset=offset, **kwargs)
        self._add_prefix_suffix(result, **kwargs)
        self._append(result, **kwargs)
        return result

    def tsi(self, close=None, fast=None, slow=None, drift=None, offset=None, **kwargs):
        close = self._get_column(close, 'close')
        from pandas_ta.momentum.tsi import tsi
        result = tsi(close=close, fast=fast, slow=slow, drift=drift, offset=offset, **kwargs)
        self._add_prefix_suffix(result, **kwargs)
        self._append(result, **kwargs)
        return result

    def uo(self, high=None, low=None, close=None, fast=None, medium=None, slow=None, fast_w=None, medium_w=None, slow_w=None, drift=None, offset=None, **kwargs):
        high = self._get_column(high, 'high')
        low = self._get_column(low, 'low')
        close = self._get_column(close, 'close')
        from pandas_ta.momentum.uo import uo
        result = uo(high=high, low=low, close=close, fast=fast, medium=medium, slow=slow, fast_w=fast_w, medium_w=medium_w, slow_w=slow_w, drift=drift, offset=offset, **kwargs)
        self._add_prefix_suffix(result, **kwargs)
        self._append(result, **kwargs)
        return result

    def willr(self, high=None, low=None, close=None, length=None, percentage=True, offset=None,**kwargs):
        high = self._get_column(high, 'high')
        low = self._get_column(low, 'low')
        close = self._get_column(close, 'close')
        from pandas_ta.momentum.willr import willr
        result = willr(high=high, low=low, close=close, length=length, percentage=percentage, offset=offset, **kwargs)
        self._add_prefix_suffix(result, **kwargs)
        self._append(result, **kwargs)
        return result


    # Overlap Indicators
    def dema(self, close=None, length=None, offset=None, **kwargs):
        close = self._get_column(close, 'close')
        from pandas_ta.overlap.dema import dema
        result = dema(close=close, length=length, offset=offset, **kwargs)
        self._add_prefix_suffix(result, **kwargs)
        self._append(result, **kwargs)
        return result

    def ema(self, close=None, length=None, offset=None, adjust=None, **kwargs):
        close = self._get_column(close, 'close')
        from pandas_ta.overlap.ema import ema
        result = ema(close=close, length=length, offset=offset, adjust=adjust, **kwargs)
        self._add_prefix_suffix(result, **kwargs)
        self._append(result, **kwargs)
        return result

    def fwma(self, close=None, length=None, offset=None, **kwargs):
        close = self._get_column(close, 'close')
        from pandas_ta.overlap.fwma import fwma
        result = fwma(close=close, length=length, offset=offset, **kwargs)
        self._add_prefix_suffix(result, **kwargs)
        self._append(result, **kwargs)
        return result

    def hl2(self, high=None, low=None, offset=None, **kwargs):
        high = self._get_column(high, 'high')
        low = self._get_column(low, 'low')
        from pandas_ta.overlap.hl2 import hl2
        result = hl2(high=high, low=low, offset=offset, **kwargs)
        self._add_prefix_suffix(result, **kwargs)
        self._append(result, **kwargs)
        return result

    def hlc3(self, high=None, low=None, close=None, offset=None, **kwargs):
        high = self._get_column(high, 'high')
        low = self._get_column(low, 'low')
        close = self._get_column(close, 'close')
        from pandas_ta.overlap.hlc3 import hlc3
        result = hlc3(high=high, low=low, close=close, offset=offset, **kwargs)
        self._add_prefix_suffix(result, **kwargs)
        self._append(result, **kwargs)
        return result

    def hma(self, close=None, length=None, offset=None, **kwargs):
        close = self._get_column(close, 'close')
        from pandas_ta.overlap.hma import hma
        result = hma(close=close, length=length, offset=offset, **kwargs)
        self._add_prefix_suffix(result, **kwargs)
        self._append(result, **kwargs)
        return result

    def kama(self, close=None, length=None, fast=None, slow=None, offset=None, **kwargs):
        close = self._get_column(close, 'close')
        from pandas_ta.overlap.kama import kama
        result = kama(close=close, length=length, fast=fast, slow=slow, offset=offset, **kwargs)
        self._add_prefix_suffix(result, **kwargs)
        self._append(result, **kwargs)
        return result

    def ichimoku(self, high=None, low=None, close=None, tenkan=None, kijun=None, senkou=None, offset=None, **kwargs):        
        high = self._get_column(high, 'high')
        low = self._get_column(low, 'low')
        close = self._get_column(close, 'close')
        from pandas_ta.overlap.ichimoku import ichimoku
        result, span = ichimoku(high=high, low=low, close=close, tenkan=tenkan, kijun=kijun, senkou=senkou, offset=offset, **kwargs)
        self._add_prefix_suffix(result, **kwargs)
        self._append(result, **kwargs)
        return result, span

    def linreg(self, close=None, length=None, offset=None, adjust=None, **kwargs):
        close = self._get_column(close, 'close')
        from pandas_ta.overlap.linreg import linreg
        result = linreg(close=close, length=length, offset=offset, adjust=adjust, **kwargs)
        self._add_prefix_suffix(result, **kwargs)
        self._append(result, **kwargs)
        return result

    def midpoint(self, close=None, length=None, offset=None, **kwargs):
        close = self._get_column(close, 'close')
        from pandas_ta.overlap.midpoint import midpoint
        result = midpoint(close=close, length=length, offset=offset, **kwargs)
        self._add_prefix_suffix(result, **kwargs)
        self._append(result, **kwargs)
        return result

    def midprice(self, high=None, low=None, length=None, offset=None, **kwargs):
        high = self._get_column(high, 'high')
        low = self._get_column(low, 'low')
        from pandas_ta.overlap.midprice import midprice
        result = midprice(high=high, low=low, length=length, offset=offset, **kwargs)
        self._add_prefix_suffix(result, **kwargs)
        self._append(result, **kwargs)
        return result

    def ohlc4(self, open_=None, high=None, low=None, close=None, offset=None, **kwargs):
        open_ = self._get_column(open_, 'open')
        high = self._get_column(high, 'high')
        low = self._get_column(low, 'low')
        close = self._get_column(close, 'close')
        from pandas_ta.overlap.ohlc4 import ohlc4
        result = ohlc4(open_=open_, high=high, low=low, close=close, offset=offset, **kwargs)
        self._add_prefix_suffix(result, **kwargs)
        self._append(result, **kwargs)
        return result

    def pwma(self, close=None, length=None, offset=None, **kwargs):
        close = self._get_column(close, 'close')
        from pandas_ta.overlap.pwma import pwma
        result = pwma(close=close, length=length, offset=offset, **kwargs)
        self._add_prefix_suffix(result, **kwargs)
        self._append(result, **kwargs)
        return result

    def rma(self, close=None, length=None, offset=None, **kwargs):
        close = self._get_column(close, 'close')
        from pandas_ta.overlap.rma import rma
        result = rma(close=close, length=length, offset=offset, **kwargs)
        self._add_prefix_suffix(result, **kwargs)
        self._append(result, **kwargs)
        return result

    def sinwma(self, close=None, length=None, offset=None, **kwargs):
        close = self._get_column(close, 'close')
        from pandas_ta.overlap.sinwma import sinwma
        result = sinwma(close=close, length=length, offset=offset, **kwargs)
        self._add_prefix_suffix(result, **kwargs)
        self._append(result, **kwargs)
        return result

    def sma(self, close=None, length=None, offset=None, **kwargs):
        close = self._get_column(close, 'close')
        from pandas_ta.overlap.sma import sma
        result = sma(close=close, length=length, offset=offset, **kwargs)
        self._add_prefix_suffix(result, **kwargs)
        self._append(result, **kwargs)
        return result

    def swma(self, close=None, length=None, offset=None, **kwargs):
        close = self._get_column(close, 'close')
        from pandas_ta.overlap.swma import swma
        result = swma(close=close, length=length, offset=offset, **kwargs)
        self._add_prefix_suffix(result, **kwargs)
        self._append(result, **kwargs)
        return result

    def t3(self, close=None, length=None, a=None, offset=None, **kwargs):
        close = self._get_column(close, 'close')
        from pandas_ta.overlap.t3 import t3
        result = t3(close=close, length=length, a=a, offset=offset, **kwargs)
        self._add_prefix_suffix(result, **kwargs)
        self._append(result, **kwargs)
        return result

    def tema(self, close=None, length=None, offset=None, **kwargs):
        close = self._get_column(close, 'close')
        from pandas_ta.overlap.tema import tema
        result = tema(close=close, length=length, offset=offset, **kwargs)
        self._add_prefix_suffix(result, **kwargs)
        self._append(result, **kwargs)
        return result

    def trima(self, close=None, length=None, offset=None, **kwargs):
        close = self._get_column(close, 'close')
        from pandas_ta.overlap.trima import trima
        result = trima(close=close, length=length, offset=offset, **kwargs)
        self._add_prefix_suffix(result, **kwargs)
        self._append(result, **kwargs)
        return result

    def vwap(self, high=None, low=None, close=None, volume=None, offset=None, **kwargs):
        high = self._get_column(high, 'high')
        low = self._get_column(low, 'low')
        close = self._get_column(close, 'close')
        volume = self._get_column(volume, 'volume')
        from pandas_ta.overlap.vwap import vwap
        result = vwap(high=high, low=low, close=close, volume=volume, offset=offset, **kwargs)
        self._add_prefix_suffix(result, **kwargs)
        self._append(result, **kwargs)        
        return result

    def vwma(self, close=None, volume=None, length=None, offset=None, **kwargs):
        close = self._get_column(close, 'close')
        volume = self._get_column(volume, 'volume')
        from pandas_ta.overlap.vwma import vwma
        result = vwma(close=close, volume=close, length=length, offset=offset, **kwargs)
        self._add_prefix_suffix(result, **kwargs)
        self._append(result, **kwargs)
        return result

    def wcp(self, high=None, low=None, close=None, offset=None, **kwargs):
        high = self._get_column(high, 'high')
        low = self._get_column(low, 'low')
        close = self._get_column(close, 'close')
        from pandas_ta.overlap.wcp import wcp
        result = wcp(high=high, low=low, close=close, offset=offset, **kwargs)
        self._append(result, **kwargs)
        return result

    def wma(self, close=None, length=None, offset=None, **kwargs):
        close = self._get_column(close, 'close')
        from pandas_ta.overlap.wma import wma
        result = wma(close=close, length=length, offset=offset, **kwargs)
        self._add_prefix_suffix(result, **kwargs)
        self._append(result, **kwargs)
        return result

    def zlma(self, close=None, length=None, mamode=None, offset=None, **kwargs):
        close = self._get_column(close, 'close')
        from pandas_ta.overlap.zlma import zlma
        result = zlma(close=close, length=length, mamode=mamode, offset=offset, **kwargs)
        self._add_prefix_suffix(result, **kwargs)
        self._append(result, **kwargs)
        return result


    # Performance Indicators
    def log_return(self, close=None, length=None, cumulative=False, percent=False, offset=None, **kwargs):
        close = self._get_column(close, 'close')
        from pandas_ta.performance.log_return import log_return
        result = log_return(close=close, length=length, cumulative=cumulative, percent=percent, offset=offset, **kwargs)
        self._add_prefix_suffix(result, **kwargs)
        self._append(result, **kwargs)
        return result

    def percent_return(self, close=None, length=None, cumulative=False, percent=False, offset=None, **kwargs):
        close = self._get_column(close, 'close')
        from pandas_ta.performance.percent_return import percent_return
        result = percent_return(close=close, length=length, cumulative=cumulative, percent=percent, offset=offset, **kwargs)
        self._add_prefix_suffix(result, **kwargs)
        self._append(result, **kwargs)
        return result

    def trend_return(self, close=None, trend=None, log=True, cumulative=None, offset=None, trend_reset=None, **kwargs):
        close = self._get_column(close, 'close')
        trend = self._get_column(trend, f"{trend}")
        from pandas_ta.performance.trend_return import trend_return
        result = trend_return(close=close, trend=trend, log=log, cumulative=cumulative, offset=offset, trend_reset=trend_reset, **kwargs)
        self._add_prefix_suffix(result, **kwargs)
        self._append(result, **kwargs)
        return result


    # Statistics Indicators
    def kurtosis(self, close=None, length=None, offset=None, **kwargs):
        close = self._get_column(close, 'close')
        from pandas_ta.statistics.kurtosis import kurtosis
        result = kurtosis(close=close, length=length, offset=offset, **kwargs)
        self._add_prefix_suffix(result, **kwargs)
        self._append(result, **kwargs)
        return result

    def mad(self, close=None, length=None, offset=None, **kwargs):
        close = self._get_column(close, 'close')
        from pandas_ta.statistics.mad import mad
        result = mad(close=close, length=length, offset=offset, **kwargs)
        self._add_prefix_suffix(result, **kwargs)
        self._append(result, **kwargs)
        return result

    def median(self, close=None, length=None, offset=None, **kwargs):
        close = self._get_column(close, 'close')
        from pandas_ta.statistics.median import median
        result = median(close=close, length=length, offset=offset, **kwargs)
        self._add_prefix_suffix(result, **kwargs)
        self._append(result, **kwargs)
        return result

    def quantile(self, close=None, length=None, q=None, offset=None, **kwargs):
        close = self._get_column(close, 'close')
        from pandas_ta.statistics.quantile import quantile
        result = quantile(close=close, length=length, q=q, offset=offset, **kwargs)
        self._add_prefix_suffix(result, **kwargs)
        self._append(result, **kwargs)
        return result

    def skew(self, close=None, length=None, offset=None, **kwargs):
        close = self._get_column(close, 'close')
        from pandas_ta.statistics.skew import skew
        result = skew(close=close, length=length, offset=offset, **kwargs)
        self._add_prefix_suffix(result, **kwargs)
        self._append(result, **kwargs)
        return result

    def stdev(self, close=None, length=None, offset=None, **kwargs):
        close = self._get_column(close, 'close')
        from pandas_ta.statistics.stdev import stdev
        result = stdev(close=close, length=length, offset=offset, **kwargs)
        self._add_prefix_suffix(result, **kwargs)
        self._append(result, **kwargs)
        return result

    def variance(self, close=None, length=None, offset=None, **kwargs):
        close = self._get_column(close, 'close')
        from pandas_ta.statistics.variance import variance
        result = variance(close=close, length=length, offset=offset, **kwargs)
        self._add_prefix_suffix(result, **kwargs)
        self._append(result, **kwargs)
        return result

    def zscore(self, close=None, length=None, std=None, offset=None, **kwargs):
        close = self._get_column(close, 'close')
        from pandas_ta.statistics.zscore import zscore
        result = zscore(close=close, length=length, std=std, offset=offset, **kwargs)
        self._add_prefix_suffix(result, **kwargs)
        self._append(result, **kwargs)
        return result



    # Trend Indicators
    def adx(self, high=None, low=None, close=None, drift=None, offset=None, **kwargs):
        high = self._get_column(high, 'high')
        low = self._get_column(low, 'low')
        close = self._get_column(close, 'close')
        from pandas_ta.trend.adx import adx
        result = adx(high=high, low=low, close=close, drift=drift, offset=offset, **kwargs)
        self._add_prefix_suffix(result, **kwargs)
        self._append(result, **kwargs)
        return result

    def amat(self, close=None, fast=None, slow=None, mamode=None, lookback=None, offset=None, **kwargs):
        close = self._get_column(close, 'close')
        from pandas_ta.trend.amat import amat
        result = amat(close=close, fast=fast, slow=slow, mamode=mamode, lookback=lookback, offset=offset, **kwargs)
        self._add_prefix_suffix(result, **kwargs)
        self._append(result, **kwargs)
        return result

    def aroon(self, high=None, low=None, length=None, scalar=None, offset=None, **kwargs):
        high = self._get_column(high, 'high')
        low = self._get_column(low, 'low')
        from pandas_ta.trend.aroon import aroon
        result = aroon(high=high, low=low, length=length, scalar=scalar, offset=offset, **kwargs)
        self._add_prefix_suffix(result, **kwargs)
        self._append(result, **kwargs)
        return result

    def chop(self, high=None, low=None, close=None, length=None, atr_length=None, scalar=None, drift=None, offset=None, **kwargs):
        high = self._get_column(close, 'high')
        low = self._get_column(close, 'low')
        close = self._get_column(close, 'close')
        from pandas_ta.trend.chop import chop
        result = chop(high=high, low=low, close=close, length=length, atr_length=atr_length, scalar=scalar, drift=drift, offset=offset, **kwargs)
        self._append(result, **kwargs)
        return result

    def cksp(self, high=None, low=None, close=None, p=None, x=None, q=None, offset=None, **kwargs):
        high = self._get_column(high, 'high')
        low = self._get_column(low, 'low')
        close = self._get_column(close, 'close')
        from pandas_ta.trend.cksp import cksp
        result = cksp(high=high, low=low, close=close, p=p, x=x, q=q, offset=offset, **kwargs)
        self._append(result, **kwargs)
        return result

    def decreasing(self, close=None, length=None, asint=True, offset=None, **kwargs):
        close = self._get_column(close, 'close')
        from pandas_ta.trend.decreasing import decreasing
        result = decreasing(close=close, length=length, asint=asint, offset=offset, **kwargs)
        self._add_prefix_suffix(result, **kwargs)
        self._append(result, **kwargs)
        return result

    def dpo(self, close=None, length=None, centered=True, offset=None, **kwargs):
        close = self._get_column(close, 'close')
        from pandas_ta.trend.dpo import dpo
        result = dpo(close=close, length=length, centered=centered, offset=offset, **kwargs)
        self._add_prefix_suffix(result, **kwargs)
        self._append(result, **kwargs)
        return result

    def increasing(self, close=None, length=None, asint=True, offset=None, **kwargs):
        close = self._get_column(close, 'close')
        from pandas_ta.trend.increasing import increasing
        result = increasing(close=close, length=length, asint=asint, offset=offset, **kwargs)
        self._add_prefix_suffix(result, **kwargs)
        self._append(result, **kwargs)
        return result

    def linear_decay(self, close=None, length=None, offset=None, **kwargs):
        close = self._get_column(close, 'close')
        from pandas_ta.trend.linear_decay import linear_decay
        result = linear_decay(close=close, length=length, offset=offset, **kwargs)
        self._add_prefix_suffix(result, **kwargs)
        self._append(result, **kwargs)
        return result

    def long_run(self, fast=None, slow=None, length=None, offset=None, **kwargs):
        if fast is None and slow is None: return self._df
        else:
            fast = self._get_column(fast, f"{fast}")
            slow = self._get_column(slow, f"{slow}")
            from pandas_ta.trend.long_run import long_run
            result = long_run(fast=fast, slow=slow, length=length, offset=offset, **kwargs)
            self._add_prefix_suffix(result, **kwargs)
            self._append(result, **kwargs)
            return result

    def psar(self, high=None, low=None, close=None, af=None, max_af=None, offset=None, **kwargs):
        high = self._get_column(high, 'high')
        low = self._get_column(low, 'low')
        if close is not None:
            close = self._get_column(close, 'close')
        from pandas_ta.trend.psar import psar
        result = psar(high=high, low=low, close=close, af=af, max_af=max_af, offset=offset, **kwargs)
        self._add_prefix_suffix(result, **kwargs)
        self._append(result, **kwargs)
        return result

    def qstick(self, open_=None, close=None, length=None, offset=None, **kwargs):
        open_ = self._get_column(open_, 'open')
        close = self._get_column(close, 'close')
        from pandas_ta.trend.qstick import qstick
        result = qstick(open_=open_, close=close, length=length, offset=offset, **kwargs)
        self._add_prefix_suffix(result, **kwargs)
        self._append(result, **kwargs)
        return result

    def short_run(self, fast=None, slow=None, length=None, offset=None, **kwargs):
        if fast is None and slow is None: return self._df
        else:
            fast = self._get_column(fast, f"{fast}")
            slow = self._get_column(slow, f"{slow}")
            from pandas_ta.trend.short_run import short_run
            result = short_run(fast=fast, slow=slow, length=length, offset=offset, **kwargs)
            self._add_prefix_suffix(result, **kwargs)
            self._append(result, **kwargs)
            return result

    def vortex(self, high=None, low=None, close=None, drift=None, offset=None, **kwargs):
        high = self._get_column(high, 'high')
        low = self._get_column(low, 'low')
        close = self._get_column(close, 'close')
        from pandas_ta.trend.vortex import vortex
        result = vortex(high=high, low=low, close=close, drift=drift, offset=offset, **kwargs)
        self._add_prefix_suffix(result, **kwargs)
        self._append(result, **kwargs)
        return result



    # Utility Indicators
    def above(self, a=None, b=None, asint=True, offset=None, **kwargs):
        if a is None and b is None: return self._df
        else:
            a = self._get_column(a, f"{a}")
            b = self._get_column(b, f"{b}")
            result = above(series_a=a, series_b=b, asint=asint, offset=offset, **kwargs)
            self._append(result, **kwargs)
            return result
    
    def above_value(self, a=None, value=None, asint=True, offset=None, **kwargs):
        if a is None and value is None: return self._df
        else:
            a = self._get_column(a, f"{a}")
            result = above_value(series_a=a, value=value, asint=asint, offset=offset, **kwargs)
            self._append(result, **kwargs)
            return result

    def below(self, a=None, b=None, asint=True, offset=None, **kwargs):
        if a is None and b is None: return self._df
        else:
            a = self._get_column(a, f"{a}")
            b = self._get_column(b, f"{b}")
            result = below(series_a=a, series_b=b, asint=asint, offset=offset, **kwargs)
            self._append(result, **kwargs)
            return result
    
    def below_value(self, a=None, value=None, asint=True, offset=None, **kwargs):
        if a is None and value is None: return self._df
        else:
            a = self._get_column(a, f"{a}")
            result = below_value(series_a=a, value=value, asint=asint, offset=offset, **kwargs)
            self._append(result, **kwargs)
            return result

    def cross(self, a=None, b=None, above=True, asint=True, offset=None, **kwargs):
        if a is None and b is None: return self._df
        else:
            a = self._get_column(a, f"{a}")
            b = self._get_column(b, f"{b}")
            result = cross(series_a=a, series_b=b, above=above, asint=asint, offset=offset, **kwargs)
            self._add_prefix_suffix(result, **kwargs)
            self._append(result, **kwargs)
            return result



    # Volatility Indicators
    def aberration(self, high=None, low=None, close=None, length=None, atr_length=None, offset=None, **kwargs):
        high = self._get_column(high, 'high')
        low = self._get_column(low, 'low')
        close = self._get_column(close, 'close')
        from pandas_ta.volatility.aberration import aberration
        result = aberration(high=high, low=low, close=close, length=length, atr_length=atr_length, offset=offset, **kwargs)
        self._add_prefix_suffix(result, **kwargs)
        self._append(result, **kwargs)
        return result

    def accbands(self, high=None, low=None, close=None, length=None, c=None, mamode=None, offset=None, **kwargs):
        high = self._get_column(high, 'high')
        low = self._get_column(low, 'low')
        close = self._get_column(close, 'close')
        from pandas_ta.volatility.accbands import accbands
        result = accbands(high=high, low=low, close=close, length=length, c=c, mamode=mamode, offset=offset, **kwargs)
        self._add_prefix_suffix(result, **kwargs)
        self._append(result, **kwargs)
        return result

    def atr(self, high=None, low=None, close=None, length=None, mamode=None, offset=None, **kwargs):
        high = self._get_column(high, 'high')
        low = self._get_column(low, 'low')
        close = self._get_column(close, 'close')
        from pandas_ta.volatility.atr import atr
        result = atr(high=high, low=low, close=close, length=length, mamode=mamode, offset=offset, **kwargs)
        self._add_prefix_suffix(result, **kwargs)
        self._append(result, **kwargs)
        return result

    def bbands(self, close=None, length=None, stdev=None, mamode=None, offset=None, **kwargs):
        close = self._get_column(close, 'close')
        from pandas_ta.volatility.bbands import bbands
        result = bbands(close=close, length=length, stdev=stdev, mamode=mamode, offset=offset, **kwargs)
        self._add_prefix_suffix(result, **kwargs)
        self._append(result, **kwargs)
        return result

    def donchian(self, close=None, length=None, offset=None, **kwargs):
        close = self._get_column(close, 'close')
        from pandas_ta.volatility.donchian import donchian
        result = donchian(close=close, length=length, offset=offset, **kwargs)
        self._add_prefix_suffix(result, **kwargs)
        self._append(result, **kwargs)
        return result

    def kc(self, high=None, low=None, close=None, length=None, scalar=None, mamode=None, offset=None, **kwargs):
        high = self._get_column(high, 'high')
        low = self._get_column(low, 'low')
        close = self._get_column(close, 'close')
        from pandas_ta.volatility.kc import kc
        result = kc(high=high, low=low, close=close, length=length, scalar=scalar, mamode=mamode, offset=offset, **kwargs)
        self._add_prefix_suffix(result, **kwargs)
        self._append(result, **kwargs)
        return result

    def massi(self, high=None, low=None, fast=None, slow=None, offset=None, **kwargs):
        high = self._get_column(high, 'high')
        low = self._get_column(low, 'low')
        from pandas_ta.volatility.massi import massi
        result = massi(high=high, low=low, fast=fast, slow=slow, offset=offset, **kwargs)
        self._add_prefix_suffix(result, **kwargs)
        self._append(result, **kwargs)
        return result

    def natr(self, high=None, low=None, close=None, length=None, mamode=None, offset=None, **kwargs):
        high = self._get_column(high, 'high')
        low = self._get_column(low, 'low')
        close = self._get_column(close, 'close')
        from pandas_ta.volatility.natr import natr
        result = natr(high=high, low=low, close=close, length=length, mamode=mamode, offset=offset, **kwargs)
        self._add_prefix_suffix(result, **kwargs)
        self._append(result, **kwargs)
        return result

    def pdist(self, open_=None, high=None, low=None, close=None, drift=None, offset=None, **kwargs):
        open_ = self._get_column(open_, 'open')
        high = self._get_column(high, 'high')
        low = self._get_column(low, 'low')
        close = self._get_column(close, 'close')
        from pandas_ta.volatility.pdist import pdist
        result = pdist(open_=open_, high=high, low=low, close=close, drift=drift, offset=offset, **kwargs)
        self._append(result, **kwargs)
        return result

    def true_range(self, high=None, low=None, close=None, drift=None, offset=None, **kwargs):
        high = self._get_column(high, 'high')
        low = self._get_column(low, 'low')
        close = self._get_column(close, 'close')
        from pandas_ta.volatility.true_range import true_range
        result = true_range(high=high, low=low, close=close, drift=drift, offset=offset, **kwargs)
        self._add_prefix_suffix(result, **kwargs)
        self._append(result, **kwargs)
        return result



    # Volume Indicators
    def ad(self, high=None, low=None, close=None, volume=None, open_=None, signed=True, offset=None, **kwargs):
        if open_ is not None:
            open_ = self._get_column(open_, 'open')
        high = self._get_column(high, 'high')
        low = self._get_column(low, 'low')
        close = self._get_column(close, 'close')
        volume = self._get_column(volume, 'volume')
        from pandas_ta.volume.ad import ad
        result = ad(high=high, low=low, close=close, volume=volume, open_=open_, signed=signed, offset=offset, **kwargs)
        self._add_prefix_suffix(result, **kwargs)
        self._append(result, **kwargs)
        return result

    def adosc(self, high=None, low=None, close=None, volume=None, open_=None, fast=None, slow=None, signed=True, offset=None, **kwargs):
        if open_ is not None:
            open_ = self._get_column(open_, 'open')        
        high = self._get_column(high, 'high')
        low = self._get_column(low, 'low')
        close = self._get_column(close, 'close')
        volume = self._get_column(volume, 'volume')
        from pandas_ta.volume.adosc import adosc
        result = adosc(high=high, low=low, close=close, volume=volume, open_=open_, fast=fast, slow=slow, signed=signed, offset=offset, **kwargs)
        self._add_prefix_suffix(result, **kwargs)
        self._append(result, **kwargs)
        return result

    def aobv(self, close=None, volume=None, fast=None, slow=None, mamode=None, max_lookback=None, min_lookback=None, offset=None, **kwargs):
        close = self._get_column(close, 'close')
        volume = self._get_column(volume, 'volume')
        from pandas_ta.volume.aobv import aobv
        result = aobv(close=close, volume=volume, fast=fast, slow=slow, mamode=mamode, max_lookback=max_lookback, min_lookback=min_lookback, offset=offset, **kwargs)
        self._add_prefix_suffix(result, **kwargs)
        self._append(result, **kwargs)
        return result

    def cmf(self, high=None, low=None, close=None, volume=None, open_=None, length=None, offset=None, **kwargs):
        if open_ is not None:
            open_ = self._get_column(open_, 'open')
        high = self._get_column(high, 'high')
        low = self._get_column(low, 'low')
        close = self._get_column(close, 'close')
        volume = self._get_column(volume, 'volume')
        from pandas_ta.volume.cmf import cmf
        result = cmf(high=high, low=low, close=close, volume=volume, open_=open_, length=length, offset=offset, **kwargs)
        self._add_prefix_suffix(result, **kwargs)
        self._append(result, **kwargs)
        return result

    def efi(self, close=None, volume=None, length=None, mamode=None, offset=None, drift=None, **kwargs):
        close = self._get_column(close, 'close')
        volume = self._get_column(volume, 'volume')
        from pandas_ta.volume.efi import efi
        result = efi(close=close, volume=volume, length=length, offset=offset, mamode=mamode, drift=drift, **kwargs)
        self._add_prefix_suffix(result, **kwargs)
        self._append(result, **kwargs)
        return result

    def eom(self, high=None, low=None, close=None, volume=None, length=None, divisor=None, offset=None, drift=None, **kwargs):
        high = self._get_column(high, 'high')
        low = self._get_column(low, 'low')
        close = self._get_column(close, 'close')
        volume = self._get_column(volume, 'volume')
        from pandas_ta.volume.eom import eom
        result = eom(high=high, low=low, close=close, volume=volume, length=length, divisor=divisor, offset=offset, drift=drift, **kwargs)
        self._add_prefix_suffix(result, **kwargs)
        self._append(result, **kwargs)
        return result

    def mfi(self, high=None, low=None, close=None, volume=None, length=None, drift=None, offset=None, **kwargs):
        high = self._get_column(high, 'high')
        low = self._get_column(low, 'low')
        close = self._get_column(close, 'close')
        volume = self._get_column(volume, 'volume')
        from pandas_ta.volume.mfi import mfi
        result = mfi(high=high, low=low, close=close, volume=volume, length=length, drift=drift, offset=offset, **kwargs)
        self._add_prefix_suffix(result, **kwargs)
        self._append(result, **kwargs)
        return result

    def nvi(self, close=None, volume=None, length=None, initial=None, signed=True, offset=None, **kwargs):
        close = self._get_column(close, 'close')
        volume = self._get_column(volume, 'volume')
        from pandas_ta.volume.nvi import nvi
        result = nvi(close=close, volume=volume, length=length, initial=initial, signed=signed, offset=offset, **kwargs)
        self._add_prefix_suffix(result, **kwargs)
        self._append(result, **kwargs)
        return result

    def obv(self, close=None, volume=None, offset=None, **kwargs):
        close = self._get_column(close, 'close')
        volume = self._get_column(volume, 'volume')
        from pandas_ta.volume.obv import obv
        result = obv(close=close, volume=volume, offset=offset, **kwargs)
        self._add_prefix_suffix(result, **kwargs)
        self._append(result, **kwargs)
        return result

    def pvi(self, close=None, volume=None, length=None, initial=None, signed=True, offset=None, **kwargs):
        close = self._get_column(close, 'close')
        volume = self._get_column(volume, 'volume')
        from pandas_ta.volume.pvi import pvi
        result = pvi(close=close, volume=volume, length=length, initial=initial, signed=signed, offset=offset, **kwargs)
        self._add_prefix_suffix(result, **kwargs)
        self._append(result, **kwargs)
        return result

    def pvol(self, close=None, volume=None, offset=None, **kwargs):
        close = self._get_column(close, 'close')
        volume = self._get_column(volume, 'volume')
        from pandas_ta.volume.pvol import pvol
        result = pvol(close=close, volume=volume, offset=offset, **kwargs)
        self._add_prefix_suffix(result, **kwargs)
        self._append(result, **kwargs)
        return result

    def pvt(self, close=None, volume=None, offset=None, **kwargs):
        close = self._get_column(close, 'close')
        volume = self._get_column(volume, 'volume')
        from pandas_ta.volume.pvt import pvt
        result = pvt(close=close, volume=volume, offset=offset, **kwargs)
        self._add_prefix_suffix(result, **kwargs)
        self._append(result, **kwargs)
        return result

    def vp(self, close=None, volume=None, width=None, percent=None, **kwargs):
        close = self._get_column(close, 'close')
        volume = self._get_column(volume, 'volume')
        from pandas_ta.volume.vp import vp
<<<<<<< HEAD
        return vp(close=close, volume=volume, width=width, percent=percent, **kwargs)



    # Events indicators
    def rsi_event(self, close=None, above_val=None, below_val=None, length=None, drift=None, offset=None, **kwargs):
        close = self._get_column(close, 'close')
        from pandas_ta.event.rsi_event import rsi_event
        result = rsi_event(close=close, above_val=above_val, below_val=below_val, length=length, drift=drift, offset=offset, **kwargs)
=======
        result = vp(close=close, volume=volume, width=width, percent=percent, **kwargs)
        self._add_prefix_suffix(result, **kwargs)
>>>>>>> 94c2db46
        self._append(result, **kwargs)
        return result<|MERGE_RESOLUTION|>--- conflicted
+++ resolved
@@ -1217,8 +1217,10 @@
         close = self._get_column(close, 'close')
         volume = self._get_column(volume, 'volume')
         from pandas_ta.volume.vp import vp
-<<<<<<< HEAD
-        return vp(close=close, volume=volume, width=width, percent=percent, **kwargs)
+        result = vp(close=close, volume=volume, width=width, percent=percent, **kwargs)
+        self._add_prefix_suffix(result, **kwargs)
+        self._append(result, **kwargs)
+        return result
 
 
 
@@ -1227,9 +1229,6 @@
         close = self._get_column(close, 'close')
         from pandas_ta.event.rsi_event import rsi_event
         result = rsi_event(close=close, above_val=above_val, below_val=below_val, length=length, drift=drift, offset=offset, **kwargs)
-=======
-        result = vp(close=close, volume=volume, width=width, percent=percent, **kwargs)
-        self._add_prefix_suffix(result, **kwargs)
->>>>>>> 94c2db46
+        self._add_prefix_suffix(result, **kwargs)
         self._append(result, **kwargs)
         return result
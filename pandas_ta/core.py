--- conflicted
+++ resolved
@@ -409,15 +409,7 @@
         return name, mode
 
     # Public DataFrame Methods
-<<<<<<< HEAD
     def constants(self, append: bool, values: List):
-=======
-    def to_utc(self) -> None:
-        """Sets the DataFrame index to UTC format"""
-        self._df = to_utc(self._df)
-    
-    def constants(self, append: bool, values: list):
->>>>>>> 6ee1ea87
         """Constants
 
         Add or remove constants to the DataFrame easily with Numpy's arrays or
@@ -839,6 +831,10 @@
 
         return self._df
 
+    def to_utc(self) -> None:
+        """Sets the DataFrame index to UTC format"""
+        self._df = to_utc(self._df)
+
     # Public DataFrame Methods: Indicators and Utilities
     # Candles
     def cdl_pattern(self, name: str = "all", offset: Int = None, **kwargs: DictLike):

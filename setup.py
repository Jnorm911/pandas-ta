# -*- coding: utf-8 -*-
from distutils.core import setup

long_description = "An easy to use Python 3 Pandas Extension with 100+ Technical Analysis Indicators. Can be called from a Pandas DataFrame or standalone like TA-Lib."

setup(
    name ="pandas_ta",
<<<<<<< HEAD
    packages =['pandas_ta', 'pandas_ta.signals', 'pandas_ta.momentum', 'pandas_ta.overlap', 'pandas_ta.performance', 'pandas_ta.statistics', 'pandas_ta.trend', 'pandas_ta.volatility', 'pandas_ta.volume'],
    version ="0.1.52b",
=======
    packages =['pandas_ta', 'pandas_ta.momentum', 'pandas_ta.overlap', 'pandas_ta.performance', 'pandas_ta.statistics', 'pandas_ta.trend', 'pandas_ta.volatility', 'pandas_ta.volume'],
    version ="0.1.56b",
>>>>>>> d4f39844
    description =long_description,
    long_description =long_description,
    author ="Kevin Johnson",
    author_email ="appliedmathkj@gmail.com",
    url ="https://github.com/twopirllc/pandas-ta",
    maintainer ="Kevin Johnson",
    maintainer_email ="appliedmathkj@gmail.com",
    # install_requires=['numpy','pandas'],
    download_url ="https://github.com/twopirllc/pandas-ta.git",
    keywords =['technical analysis', 'python3', 'pandas'],
    license ="The MIT License (MIT)",
    classifiers =[
        'Programming Language :: Python :: 3.7',
        'Programming Language :: Python :: 3.8',
        'Development Status :: 4 - Beta',
        'License :: OSI Approved :: MIT License',
        'Natural Language :: English',
        'Intended Audience :: Developers',
        'Intended Audience :: Financial and Insurance Industry',
        'Intended Audience :: Science/Research',
        'Topic :: Office/Business :: Financial',
        'Topic :: Office/Business :: Financial :: Investment',
        'Topic :: Scientific/Engineering :: Information Analysis',
    ],
    package_data={
        'data': ['data/*.csv'],
    },
    install_requires =['pandas'],

    # List additional groups of dependencies here (e.g. development dependencies).
    # You can install these using the following syntax, for example:
    # $ pip install -e .[dev,test]
    extras_require = {
        'dev': ['ta-lib', 'jupyterlab'],
        'test': ['ta-lib'],
    },
)<|MERGE_RESOLUTION|>--- conflicted
+++ resolved
@@ -5,13 +5,8 @@
 
 setup(
     name ="pandas_ta",
-<<<<<<< HEAD
-    packages =['pandas_ta', 'pandas_ta.signals', 'pandas_ta.momentum', 'pandas_ta.overlap', 'pandas_ta.performance', 'pandas_ta.statistics', 'pandas_ta.trend', 'pandas_ta.volatility', 'pandas_ta.volume'],
-    version ="0.1.52b",
-=======
     packages =['pandas_ta', 'pandas_ta.momentum', 'pandas_ta.overlap', 'pandas_ta.performance', 'pandas_ta.statistics', 'pandas_ta.trend', 'pandas_ta.volatility', 'pandas_ta.volume'],
     version ="0.1.56b",
->>>>>>> d4f39844
     description =long_description,
     long_description =long_description,
     author ="Kevin Johnson",
